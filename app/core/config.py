--- conflicted
+++ resolved
@@ -360,13 +360,7 @@
         "env_file": [".env.production", ".env"],
         "env_file_encoding": "utf-8",
         "case_sensitive": True,
-<<<<<<< HEAD
-        "extra": "ignore"  # 🆕 추가: 정의되지 않은 필드 무시 
-        
-=======
         "extra": "ignore"  # 🆕 추가: 정의되지 않은 필드 무시
-
->>>>>>> 877dea7e
     }
 
     def get_cors_origins(self) -> List[str]:
