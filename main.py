--- conflicted
+++ resolved
@@ -171,11 +171,7 @@
     async def health_check():
         """간단한 헬스 체크 - 인증 불필요"""
         return {
-<<<<<<< HEAD
-            "status": "healthyssssssss",
-=======
             "status": "healthyddddd",
->>>>>>> 877dea7e
             "timestamp": time.time(),
             "service": "HAPA Backend API",
             "version": "1.0.0",
